import abc
import os
import openai
from dotenv import load_dotenv
# Load environment variables from .env file
load_dotenv()


class Singleton(abc.ABCMeta, type):
    """
    Singleton metaclass for ensuring only one instance of a class.
    """

    _instances = {}

    def __call__(cls, *args, **kwargs):
        """Call method for the singleton metaclass."""
        if cls not in cls._instances:
            cls._instances[cls] = super(
                Singleton, cls).__call__(
                *args, **kwargs)
        return cls._instances[cls]


class AbstractSingleton(abc.ABC, metaclass=Singleton):
    pass


class Config(metaclass=Singleton):
    """
    Configuration class to store the state of bools for different scripts access.
    """

    def __init__(self):
<<<<<<< HEAD
        """Initialize the configuration class."""
=======
        self.debug = False
>>>>>>> 816dc14d
        self.continuous_mode = False
        self.speak_mode = False
        # TODO - make these models be self-contained, using langchain, so we can configure them once and call it good 
        self.fast_llm_model = os.getenv("FAST_LLM_MODEL", "gpt-3.5-turbo") 
        self.smart_llm_model = os.getenv("SMART_LLM_MODEL", "gpt-4")
        self.fast_token_limit = int(os.getenv("FAST_TOKEN_LIMIT", 4000))
        self.smart_token_limit = int(os.getenv("SMART_TOKEN_LIMIT", 8000))
        
        self.openai_api_key = os.getenv("OPENAI_API_KEY")
        self.use_azure = False
        self.use_azure = os.getenv("USE_AZURE") == 'True'
        if self.use_azure:
            self.openai_api_base = os.getenv("OPENAI_API_BASE")
            self.openai_api_version = os.getenv("OPENAI_API_VERSION")
            self.openai_deployment_id = os.getenv("OPENAI_DEPLOYMENT_ID")
            openai.api_type = "azure"
            openai.api_base = self.openai_api_base
            openai.api_version = self.openai_api_version
        
        self.elevenlabs_api_key = os.getenv("ELEVENLABS_API_KEY")
        
        self.google_api_key = os.getenv("GOOGLE_API_KEY")
        self.custom_search_engine_id = os.getenv("CUSTOM_SEARCH_ENGINE_ID")

        self.pinecone_api_key = os.getenv("PINECONE_API_KEY")
        self.pinecone_region = os.getenv("PINECONE_ENV")

        self.image_provider = os.getenv("IMAGE_PROVIDER")
        self.huggingface_api_token = os.getenv("HUGGINGFACE_API_TOKEN")

        # User agent headers to use when browsing web
        # Some websites might just completely deny request with an error code if no user agent was found.
        self.user_agent_header = {"User-Agent":"Mozilla/5.0 (Macintosh; Intel Mac OS X 10_15_4) AppleWebKit/537.36 (KHTML, like Gecko) Chrome/83.0.4103.97 Safari/537.36"}
        self.redis_host = os.getenv("REDIS_HOST", "localhost")
        self.redis_port = os.getenv("REDIS_PORT", "6379")
        self.redis_password = os.getenv("REDIS_PASSWORD", "")
        self.wipe_redis_on_start = os.getenv("WIPE_REDIS_ON_START", "True") == 'True'
        self.memory_index = os.getenv("MEMORY_INDEX", 'auto-gpt')
        # Note that indexes must be created on db 0 in redis, this is not configureable.

        self.memory_backend = os.getenv("MEMORY_BACKEND", 'local')
        # Initialize the OpenAI API client
        openai.api_key = self.openai_api_key

    def set_continuous_mode(self, value: bool):
        """Set the continuous mode value."""
        self.continuous_mode = value

    def set_speak_mode(self, value: bool):
        """Set the speak mode value."""
        self.speak_mode = value

    def set_fast_llm_model(self, value: str):
        """Set the fast LLM model value."""
        self.fast_llm_model = value

    def set_smart_llm_model(self, value: str):
        """Set the smart LLM model value."""
        self.smart_llm_model = value

    def set_fast_token_limit(self, value: int):
        """Set the fast token limit value."""
        self.fast_token_limit = value

    def set_smart_token_limit(self, value: int):
        """Set the smart token limit value."""
        self.smart_token_limit = value

    def set_openai_api_key(self, value: str):
        """Set the OpenAI API key value."""
        self.openai_api_key = value

    def set_elevenlabs_api_key(self, value: str):
        """Set the ElevenLabs API key value."""
        self.elevenlabs_api_key = value

    def set_google_api_key(self, value: str):
        """Set the Google API key value."""
        self.google_api_key = value

    def set_custom_search_engine_id(self, value: str):
<<<<<<< HEAD
        """Set the custom search engine ID value."""
        self.custom_search_engine_id = value
=======
        self.custom_search_engine_id = value

    def set_pinecone_api_key(self, value: str):
        self.pinecone_api_key = value

    def set_pinecone_region(self, value: str):
        self.pinecone_region = value

    def set_debug_mode(self, value: bool):
        self.debug = value
>>>>>>> 816dc14d
<|MERGE_RESOLUTION|>--- conflicted
+++ resolved
@@ -32,11 +32,8 @@
     """
 
     def __init__(self):
-<<<<<<< HEAD
-        """Initialize the configuration class."""
-=======
+        """Initialize the Config class"""
         self.debug = False
->>>>>>> 816dc14d
         self.continuous_mode = False
         self.speak_mode = False
         # TODO - make these models be self-contained, using langchain, so we can configure them once and call it good 
@@ -118,18 +115,17 @@
         self.google_api_key = value
 
     def set_custom_search_engine_id(self, value: str):
-<<<<<<< HEAD
-        """Set the custom search engine ID value."""
-        self.custom_search_engine_id = value
-=======
+        """Set the custom search engine id value."""
         self.custom_search_engine_id = value
 
     def set_pinecone_api_key(self, value: str):
+        """Set the Pinecone API key value."""
         self.pinecone_api_key = value
 
     def set_pinecone_region(self, value: str):
+        """Set the Pinecone region value."""
         self.pinecone_region = value
 
     def set_debug_mode(self, value: bool):
-        self.debug = value
->>>>>>> 816dc14d
+        """Set the debug mode value."""
+        self.debug = value